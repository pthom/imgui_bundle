--- conflicted
+++ resolved
@@ -45,11 +45,8 @@
 
     ImGuiBundle::Run(
         gui, "Hello!",
-<<<<<<< HEAD
         /*windowSizeAuto=*/false , /*windowRestorePreviousGeometry==*/false, /*windowSize=*/{300, 450},
-=======
         /*sizeAuto=*/false , /*restoreGeom=*/false, /*size=*/{300, 450},
->>>>>>> 531fd2c7
         /*fpsIdle=*/ 25.f, /*withImplot=*/true);
     return 0;
 }